--- conflicted
+++ resolved
@@ -522,25 +522,15 @@
         )
         for stream_map in self.stream_maps:
             mapped_record = stream_map.transform(record)
-<<<<<<< HEAD
             # Emit record if not filtered
             if mapped_record is not None:
                 record_message = RecordMessage(
                     stream=stream_map.stream_alias,
                     record=mapped_record,
                     version=None,
-                    time_extracted=pendulum.now(),
+                    time_extracted=utc_now(),
                 )
                 singer.write_message(record_message)
-=======
-            record_message = RecordMessage(
-                stream=stream_map.stream_alias,
-                record=mapped_record,
-                version=None,
-                time_extracted=utc_now(),
-            )
-            singer.write_message(record_message)
->>>>>>> c315ce03
 
     @property
     def _metric_logging_function(self) -> Optional[Callable]:
