--- conflicted
+++ resolved
@@ -140,11 +140,7 @@
         return self._input_catalog
 
     @classproperty
-<<<<<<< HEAD
-    def capabilities(self) -> List[str]:
-=======
     def capabilities(self) -> List[CapabilitiesEnum]:
->>>>>>> b5402cec
         """Get tap capabilities.
 
         Returns:
