--- conflicted
+++ resolved
@@ -12,11 +12,7 @@
 [tool.poetry.dependencies]
 python = "<3.10,>=3.6.2"
 requests = "^2.25.1"
-<<<<<<< HEAD
-singer-sdk = {version = "^0.3.15", extras = [{{'"SQL"' if cookiecutter.stream_type == "SQL" else ''}}]}
-=======
 singer-sdk = "^0.3.16"
->>>>>>> e317016f
 
 [tool.poetry.dev-dependencies]
 pytest = "^6.2.5"
