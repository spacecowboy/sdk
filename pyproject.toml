--- conflicted
+++ resolved
@@ -25,12 +25,9 @@
 pytest = "^6.1.2"
 black = {version = "^20.8b1", allow-prereleases = true}
 mypy = "^0.812"
-<<<<<<< HEAD
 cookiecutter = "^1.7.2"
 PyYAML = "^5.4.1"
-=======
 pydocstyle = "^5.1.1"
->>>>>>> e1d1fa89
 
 [build-system]
 requires = ["poetry-core>=1.0.0"]
