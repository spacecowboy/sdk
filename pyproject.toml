[tool.poetry]
name = "singer-sdk"
version = "0.1.6"
description = "A framework for building Singer taps"
authors = ["Meltano Team and Contributors"]
license = "Apache 2.0"

[tool.poetry.dependencies]
python = "<3.9,>=3.6.1"
pipelinewise-singer-python = "1.2.0"
backoff = ">=1.8.0,<2.0"
pendulum = "^2.1.0"
click = "^7.1.2"
PyJWT = "1.7.1"
requests = "^2.25.1"
cryptography = "^3.4.6"
importlib-metadata = {version = "*", markers = "python_version < \"3.8\""}
memoization = "^0.3.2"
joblib = "^1.0.1"
inflection = "^0.5.1"

[tool.poetry.dev-dependencies]
# snowflake-connector-python = "2.0.4" # Removed: Too many version conflicts!
pytest = "^6.1.2"
black = {version = "^20.8b1", allow-prereleases = true}
mypy = "^0.812"
cookiecutter = "^1.7.2"
PyYAML = "^5.4.1"
pydocstyle = "^5.1.1"
flake8 = "^3.9.0"
<<<<<<< HEAD
pyarrow = "^3.0.0"
pandas = ">1,<=1.2.0"
=======
tox = "^3.23.1"
>>>>>>> e28425c8

[build-system]
requires = ["poetry-core>=1.0.0"]
build-backend = "poetry.core.masonry.api"

[tool.poetry.scripts]
# Sample CLI declaration:
# singer-sdk-tap-countries-sample = 'singer_sdk.samples.sample_tap_countries.countries_tap:SampleTapCountries.cli'<|MERGE_RESOLUTION|>--- conflicted
+++ resolved
@@ -28,12 +28,9 @@
 PyYAML = "^5.4.1"
 pydocstyle = "^5.1.1"
 flake8 = "^3.9.0"
-<<<<<<< HEAD
 pyarrow = "^3.0.0"
 pandas = ">1,<=1.2.0"
-=======
 tox = "^3.23.1"
->>>>>>> e28425c8
 
 [build-system]
 requires = ["poetry-core>=1.0.0"]
